# See https://help.github.com/articles/ignoring-files/ for more about ignoring files.

# dependencies
/node_modules
/.pnp
.pnp.*
.yarn/*
!.yarn/patches
!.yarn/plugins
!.yarn/releases
!.yarn/versions

# testing
/coverage

# next.js
/.next/
/out/

# production
/build

# misc
.DS_Store
*.pem

# debug
npm-debug.log*
yarn-debug.log*
yarn-error.log*
.pnpm-debug.log*

# env files (can opt-in for committing if needed)
.env
.env.local

# vercel
.vercel

# typescript
*.tsbuildinfo
next-env.d.ts

# lms content
/content
/exported-content

/dist

prisma/dev.db
.claude/settings.local.json

# Playwright
node_modules/
/test-results/
/playwright-report/
/blob-report/
/playwright/.cache/
<<<<<<< HEAD

**/*.icloud
=======
/playwright-report/

# temp
/temp/
>>>>>>> 8132de19
<|MERGE_RESOLUTION|>--- conflicted
+++ resolved
@@ -56,12 +56,9 @@
 /playwright-report/
 /blob-report/
 /playwright/.cache/
-<<<<<<< HEAD
 
 **/*.icloud
-=======
 /playwright-report/
 
 # temp
-/temp/
->>>>>>> 8132de19
+/temp/